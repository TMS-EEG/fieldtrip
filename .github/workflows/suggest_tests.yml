--- conflicted
+++ resolved
@@ -42,11 +42,6 @@
         uses: thollander/actions-comment-pull-request@v2
         with:
           GITHUB_TOKEN: ${{ secrets.GITHUB_TOKEN }}
-<<<<<<< HEAD
-          issue-number: ${{ github.event.number }} 
-          body-path: ./comment
-=======
           message: |
             Hello world ! :wave:
->>>>>>> 623f28c3
           