--- conflicted
+++ resolved
@@ -173,19 +173,11 @@
 assert(isnumeric(design), 'this function requires numeric data as input, you probably want to use FT_TIMELOCKSTATISTICS, FT_FREQSTATISTICS or FT_SOURCESTATISTICS instead');
 
 % cfg: set defaults
-<<<<<<< HEAD
-cfg.searchlight     = ft_getopt(cfg, 'searchlight','no');
-cfg.timextime       = ft_getopt(cfg, 'timextime', 'no');
-cfg.mvpa            = ft_getopt(cfg, 'mvpa', []);
-cfg.mvpa.metric     = ft_getopt(cfg.mvpa, 'metric', 'accuracy');
-cfg.mvpa.feedback   = istrue(ft_getopt(cfg.mvpa, 'feedback', true)); % this converts 'yes'/'no' into boolean
-=======
 cfg.searchlight     = ft_getopt(cfg,      'searchlight', 'no');
 cfg.timextime       = ft_getopt(cfg,      'timextime',   'no');
 cfg.mvpa            = ft_getopt(cfg,      'mvpa',        []);
 cfg.mvpa.metric     = ft_getopt(cfg.mvpa, 'metric',      'accuracy');
 cfg.mvpa.feedback   = ft_getopt(cfg.mvpa, 'feedback',    'yes');
->>>>>>> 3fdf712d
 
 % flip dimensions such that the number of trials comes first
 dat = dat';
