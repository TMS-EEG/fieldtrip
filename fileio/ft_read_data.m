function [dat] = ft_read_data(filename, varargin)

% FT_READ_DATA reads electrophysiological data from a variety of EEG, MEG and LFP
% files and represents it in a common data-independent format. The supported formats
% are listed in the accompanying FT_READ_HEADER function.
%
% Use as
%   dat = ft_read_data(filename, ...)
%
% Additional options should be specified in key-value pairs and can be
%   'header'         header structure, see FT_READ_HEADER
%   'begsample'      first sample to read
%   'endsample'      last sample to read
%   'begtrial'       first trial to read, mutually exclusive with begsample+endsample
%   'endtrial'       last trial to read, mutually exclusive with begsample+endsample
%   'chanindx'       list with channel indices to read
%   'chanunit'       cell-array with strings, the desired unit of each channel
%   'checkboundary'  boolean, whether to check for reading segments over a trial boundary
%   'checkmaxfilter' boolean, whether to check that maxfilter has been correctly applied (default = true)
%   'cache'          boolean, whether to use caching for multiple reads
%   'dataformat'     string
%   'headerformat'   string
%   'fallback'       can be empty or 'biosig' (default = [])
%   'blocking'       wait for the selected number of events (default = 'no')
%   'timeout'        amount of time in seconds to wait when blocking (default = 5)
%
% This function returns a 2-D matrix of size Nchans*Nsamples for continuous
% data when begevent and endevent are specified, or a 3-D matrix of size
% Nchans*Nsamples*Ntrials for epoched or trial-based data when begtrial
% and endtrial are specified.
%
% The list of supported file formats can be found in FT_READ_HEADER.
%
% To use an external reading function, use key-value pair: 'dataformat', FUNCTION_NAME.
% (Function needs to be on the path, and take as input: filename, hdr, begsample, endsample, chanindx.)
%
% See also FT_READ_HEADER, FT_READ_EVENT, FT_WRITE_DATA, FT_WRITE_EVENT

% Copyright (C) 2003-2016 Robert Oostenveld
%
% This file is part of FieldTrip, see http://www.fieldtriptoolbox.org
% for the documentation and details.
%
%    FieldTrip is free software: you can redistribute it and/or modify
%    it under the terms of the GNU General Public License as published by
%    the Free Software Foundation, either version 3 of the License, or
%    (at your option) any later version.
%
%    FieldTrip is distributed in the hope that it will be useful,
%    but WITHOUT ANY WARRANTY; without even the implied warranty of
%    MERCHANTABILITY or FITNESS FOR A PARTICULAR PURPOSE.  See the
%    GNU General Public License for more details.
%
%    You should have received a copy of the GNU General Public License
%    along with FieldTrip. If not, see <http://www.gnu.org/licenses/>.
%
% $Id$

persistent cachedata     % for caching
persistent db_blob       % for fcdc_mysql

if isempty(db_blob)
  db_blob = 0;
end

if iscell(filename)
  ft_warning('concatenating data from %d files', numel(filename));
  % this only works if the data is indexed by means of samples, not trials
  assert(isempty(ft_getopt(varargin, 'begtrial')));
  assert(isempty(ft_getopt(varargin, 'endtrial')));
  % use recursion to read data from multiple files
  
  hdr = ft_getopt(varargin, 'header');
  if isempty(hdr) || ~isfield(hdr, 'orig') || ~iscell(hdr.orig)
    for i=1:numel(filename)
      % read the individual file headers
      hdr{i}  = ft_read_header(filename{i}, varargin{:});
    end
  else
    % use the individual file headers that were read previously
    hdr = hdr.orig;
  end
  nsmp = nan(size(filename));
  for i=1:numel(filename)
    nsmp(i) = hdr{i}.nSamples*hdr{i}.nTrials;
  end
  offset = [0 cumsum(nsmp(1:end-1))];
  
  dat       = cell(size(filename));
  begsample = ft_getopt(varargin, 'begsample', 1);
  endsample = ft_getopt(varargin, 'endsample', sum(nsmp));
  
  for i=1:numel(filename)
    thisbegsample = begsample - offset(i);
    thisendsample = endsample - offset(i);
    if thisbegsample<=nsmp(i) && thisendsample>=1
      varargin = ft_setopt(varargin, 'header', hdr{i});
      varargin = ft_setopt(varargin, 'begsample', max(thisbegsample,1));
      varargin = ft_setopt(varargin, 'endsample', min(thisendsample,nsmp(i)));
      dat{i} = ft_read_data(filename{i}, varargin{:});
    else
      dat{i} = [];
    end
  end
  
  % return the concatenated data
  dat = cat(2, dat{:});
  return
end

% optionally get the data from the URL and make a temporary local copy
filename = fetch_url(filename);

% get the optional input arguments
hdr             = ft_getopt(varargin, 'header');
begsample       = ft_getopt(varargin, 'begsample');
endsample       = ft_getopt(varargin, 'endsample');
begtrial        = ft_getopt(varargin, 'begtrial');
endtrial        = ft_getopt(varargin, 'endtrial');
chanindx        = ft_getopt(varargin, 'chanindx');
checkboundary   = ft_getopt(varargin, 'checkboundary');
checkmaxfilter  = ft_getopt(varargin, 'checkmaxfilter', 'yes'); % this is only passed as varargin to FT_READ_HEADER
headerformat    = ft_getopt(varargin, 'headerformat');
fallback        = ft_getopt(varargin, 'fallback');
cache           = ft_getopt(varargin, 'cache', false);
dataformat      = ft_getopt(varargin, 'dataformat');
chanunit        = ft_getopt(varargin, 'chanunit');
timestamp       = ft_getopt(varargin, 'timestamp');

% this allows blocking reads to avoid having to poll many times for online processing
blocking         = ft_getopt(varargin, 'blocking', false);  % true or false
timeout          = ft_getopt(varargin, 'timeout', 5);       % seconds

% convert from 'yes'/'no' into boolean
blocking = istrue(blocking);

if isempty(dataformat)
  % only do the autodetection if the format was not specified
  dataformat = ft_filetype(filename);
end

if iscell(dataformat)
  % this happens for datasets specified as cell-array for concatenation
  dataformat = dataformat{1};
end

% test whether the file or directory exists
if ~any(strcmp(dataformat, {'fcdc_buffer', 'ctf_shm', 'fcdc_mysql'})) && ~exist(filename, 'file')
  ft_error('FILEIO:InvalidFileName', 'file or directory ''%s'' does not exist', filename);
end

% ensure that these are double precision and not integers, otherwise the subsequent computations will be messed up
begsample = double(begsample);
endsample = double(endsample);
begtrial  = double(begtrial);
endtrial  = double(endtrial);

% ensure that the requested sample and trial numbers are integers
if ~isempty(begsample) && mod(begsample, 1)
  ft_warning('rounding "begsample" to the nearest integer');
  begsample = round(begsample);
end
if ~isempty(endsample) && ~isinf(endsample) && mod(endsample, 1)
  ft_warning('rounding "endsample" to the nearest integer');
  endsample = round(endsample);
end
if ~isempty(begtrial) && mod(begtrial, 1)
  ft_warning('rounding "begtrial" to the nearest integer');
  begtrial = round(begtrial);
end
if ~isempty(endtrial) && mod(endtrial, 1)
  ft_warning('rounding "endtrial" to the nearest integer');
  endtrial = round(endtrial);
end

if strcmp(dataformat, 'compressed')
  % the file is compressed, unzip on the fly
  inflated   = true;
  filename   = inflate_file(filename);
  dataformat = ft_filetype(filename);
else
  inflated   = false;
end

% ensure that the headerfile and datafile are defined, which are sometimes different than the name of the dataset
[filename, headerfile, datafile] = dataset2files(filename, dataformat);

if ~strcmp(filename, datafile) && ~any(strcmp(dataformat, {'ctf_ds', 'ctf_old', 'fcdc_buffer_offline'}))
  filename   = datafile;                % this function will read the data
  dataformat = ft_filetype(filename);   % update the filetype
end

% for backward compatibility, default is to check when it is not continous
if isempty(checkboundary)
  checkboundary = ~ft_getopt(varargin, 'continuous');
end

% read the header if it is not provided
if isempty(hdr)
  hdr = ft_read_header(filename, 'headerformat', headerformat, 'chanindx', chanindx, 'checkmaxfilter', checkmaxfilter);
  if isempty(chanindx)
    chanindx = 1:hdr.nChans;
  end
else
  % set the default channel selection, which is all channels
  if isempty(chanindx)
    chanindx = 1:hdr.nChans;
  end
  % test whether the requested channels can be accomodated
  if min(chanindx)<1 || max(chanindx)>hdr.nChans
    ft_error('FILEIO:InvalidChanIndx', 'selected channels are not present in the data');
  end
end

% read until the end of the file if the endsample is "inf"
if any(isinf(endsample)) && any(endsample>0)
  endsample = hdr.nSamples*hdr.nTrials;
end

% test whether the requested data segment is not outside the file
if any(begsample<1)
  ft_error('FILEIO:InvalidBegSample', 'cannot read data before the begin of the file');
elseif any(endsample>(hdr.nSamples*hdr.nTrials)) && ~blocking
  ft_error('FILEIO:InvalidEndSample', 'cannot read data after the end of the file');
end

requesttrials  = isempty(begsample) && isempty(endsample);
requestsamples = isempty(begtrial)  && isempty(endtrial);

if cache && requesttrials
  ft_error('caching is not supported when reading trials')
end

if isempty(begsample) && isempty(endsample) && isempty(begtrial) && isempty(endtrial)
  % neither samples nor trials are specified, set the defaults to read the complete data trial-wise (also works for continuous)
  requestsamples = 0;
  requesttrials  = 1;
  begtrial       = 1;
  endtrial       = hdr.nTrials;
end

% set the default, which is to assume that it is should check for boundaries when samples are requested
if isempty(checkboundary) && requesttrials
  checkboundary = false;
elseif isempty(checkboundary) && requestsamples
  checkboundary = true;
end

if requesttrials && requestsamples
  ft_error('you cannot select both trials and samples at the same time');
elseif requesttrials
  % this allows for support using a continuous reader
  if isinf(hdr.nSamples) && begtrial==1
    begsample = 1;                             % computing it here does not work (0*inf=nan)
  else
    begsample = (begtrial-1)*hdr.nSamples + 1; % compute it the normal way
  end
  endsample = (endtrial  )*hdr.nSamples;
elseif requestsamples
  % this allows for support using a trial-based reader
  begtrial = floor((begsample-1)/hdr.nSamples)+1;
  endtrial = floor((endsample-1)/hdr.nSamples)+1;
else
  ft_error('you should either specify begin/end trial or begin/end sample');
end

% test whether the requested data segment does not extend over a discontinuous trial boundary
if checkboundary && hdr.nTrials>1
  if begtrial~=endtrial
    ft_error('requested data segment extends over a discontinuous trial boundary');
  end
end

if any(strcmp(dataformat, {'bci2000_dat', 'eyelink_asc', 'gtec_mat', 'gtec_hdf5', 'mega_neurone'}))
  % caching for these formats is handled in the main section and in ft_read_header
else
  % implement the caching in a data-format independent way
  if cache && (isempty(cachedata) || ~isequal(cachedata.label,hdr.label(chanindx)))
    % create a new FieldTrip raw data structure that will hold the data
    cachedata.label = hdr.label(chanindx);
    cachedata.fsample = hdr.Fs;
    cachedata.time    = {};
    cachedata.trial   = {};
    cachedata.cfg     = [];
    cachedata.sampleinfo = zeros(0,2);
  elseif cache && ~isempty(cachedata)
    % try to fetch the requested segment from the cache
    try
      dat = ft_fetch_data(cachedata, 'begsample', begsample', 'endsample', endsample);
      % fprintf('caching succeeded\n');
      return
    catch
      % fprintf('caching failed\n');
    end
  end
end

%%%%%%%%%%%%%%%%%%%%%%%%%%%%%%%%%%%%%%%%%%%%%%%%%%%%%%%%%%%%%%%%%%%%%%%%%%%%%%
% read the data with the low-level reading function
% please maintain this list in alphabetical order
%%%%%%%%%%%%%%%%%%%%%%%%%%%%%%%%%%%%%%%%%%%%%%%%%%%%%%%%%%%%%%%%%%%%%%%%%%%%%%
switch dataformat
  
  case {'4d' '4d_pdf', '4d_m4d', '4d_xyz'}
    [fid, message] = fopen(datafile,'rb','ieee-be');
    % determine the type and size of the samples
    sampletype = lower(hdr.orig.Format);
    switch sampletype
      case 'short'
        samplesize = 2;
      case 'long'
        samplesize = 4;
      case 'float'
        samplesize = 4;
      case 'double'
        samplesize = 8;
      otherwise
        ft_error('unsupported data format');
    end
    % 4D/BTi MEG data is multiplexed, can be epoched/discontinuous
    offset     = (begsample-1)*samplesize*hdr.nChans;
    numsamples = endsample-begsample+1;
    gain       = hdr.orig.ChannelGain;
    if isfield(hdr.orig, 'ChannelUnitsPerBit')
      upb = hdr.orig.ChannelUnitsPerBit;
    else
      ft_warning('cannot determine ChannelUnitsPerBit');
      upb = 1;
    end
    % jump to the desired data
    fseek(fid, offset, 'cof');
    % read the desired data
    if length(chanindx)==1
      % read only one channel
      fseek(fid, (chanindx-1)*samplesize, 'cof');                                  % seek to begin of channel
      dat = fread(fid, numsamples, ['1*' sampletype], (hdr.nChans-1)*samplesize)'; % read one channel, skip the rest
    else
      % read all channels
      dat = fread(fid, [hdr.nChans, numsamples], sampletype);
    end
    fclose(fid);
    if length(chanindx)==1
      % only one channel was selected, which is managed by the code above
      % nothing to do
    elseif ~isequal(chanindx(:)', 1:hdr.nChans)
      dat = dat(chanindx,:);  % select the desired channels
    else
      % all channels have been selected
      % nothing to do
    end
    % determine how to calibrate the data
    switch sampletype
      case {'short', 'long'}
        % include both the gain values and the integer-to-double conversion in the calibration
        calib = diag(gain(chanindx) .* upb(chanindx));
      case {'float', 'double'}
        % only include the gain values in the calibration
        calib = diag(gain(chanindx));
      otherwise
        ft_error('unsupported data format');
    end
    % calibrate the data
    dat = double(full(sparse(calib)*dat));
    
  case 'AnyWave'
    dat = read_ah5_data(filename, hdr, begsample, endsample, chanindx);
    
  case 'bci2000_dat'
    % this requires the load_bcidat mex file to be present on the path
    ft_hastoolbox('BCI2000', 1);
    % this is inefficient, since it reads the complete data
    if isfield(hdr.orig, 'signal') && isfield(hdr.orig, 'states')
      % assume that the complete data is stored in the header, this speeds up subsequent read operations
      signal        = hdr.orig.signal;
      states        = hdr.orig.states;
      parameters    = hdr.orig.parameters;
      total_samples = hdr.orig.total_samples;
    else
      [signal, states, parameters, total_samples] = load_bcidat(filename);
    end
    % apply the callibration from AD units to uV
    dat = double(signal(begsample:endsample,chanindx)');
    for i=chanindx(:)'
      dat(i,:) = dat(i,:).* parameters.SourceChGain.NumericValue(i) + parameters.SourceChOffset.NumericValue(i);
    end
    dimord = 'chans_samples';
    
  case 'besa_besa'
    dat = read_besa_besa(filename, hdr, begsample, endsample, chanindx);
    
  case 'besa_avr'
    % BESA average data
    orig = readBESAavr(filename);
    dat  = orig.Data(chanindx, begsample:endsample);
    
  case 'besa_swf'
    % BESA source waveform
    orig = readBESAswf(filename);
    dat  = orig.data(chanindx, begsample:endsample);
    
  case 'neuromag_headpos'
    % neuromag headposition file created with maxfilter, the position varies over time
    orig = read_neuromag_headpos(filename);
    dat  = orig.data(chanindx, begsample:endsample);
    
  case {'biosemi_bdf', 'bham_bdf'}
    % this uses a mex file for reading the 24 bit data
    dat = read_biosemi_bdf(filename, hdr, begsample, endsample, chanindx);
    
  case 'biosemi_old'
    % this uses the openbdf and readbdf functions that I copied from the EEGLAB toolbox
    epochlength = hdr.orig.Head.SampleRate(1);
    % it has already been checked in read_header that all channels have the same sampling rate
    begepoch = floor((begsample-1)/epochlength) + 1;
    endepoch = floor((endsample-1)/epochlength) + 1;
    nepochs  = endepoch - begepoch + 1;
    orig = openbdf(filename);
    dat  = zeros(length(chanindx),nepochs*epochlength);
    for i=begepoch:endepoch
      % read and concatenate all required data epochs
      [orig, buf] = readbdf(orig, i, 0);
      if size(buf,2)~=hdr.nChans || size(buf,1)~=epochlength
        ft_error('error reading selected data from bdf-file');
      else
        dat(:,((i-begepoch)*epochlength+1):((i-begepoch+1)*epochlength)) = buf(:,chanindx)';
      end
    end
    begsample = begsample - (begepoch-1)*epochlength;  % correct for the number of bytes that were skipped
    endsample = endsample - (begepoch-1)*epochlength;  % correct for the number of bytes that were skipped
    dat = dat(:, begsample:endsample);
    % close the file between separate read operations
    fclose(orig.Head.FILE.FID);
    
  case {'biosig'}
    % this requires the biosig toolbox
    ft_hastoolbox('BIOSIG', 1);
    dat = read_biosig_data(filename, hdr, begsample, endsample, chanindx);
    
  case 'blackrock_nsx'
    % use the NPMK toolbox for the file reading
    ft_hastoolbox('NPMK', 1);
    % ensure that the filename contains a full path specification,
    % otherwise the low-level function fails
    [p,~,~] = fileparts(filename);
    if isempty(p)
      filename = which(filename);
    end
    % 2017.10.17 AB - Allowing partial load
    chan_sel=ismember(hdr.label,deblank({hdr.orig.ElectrodesInfo.Label})); % matlab 2015a
    %chan_sel=contains({hdr.orig.ElectrodesInfo.Label},hdr.label); %matlab 2017a
    
    orig = openNSx(filename, 'channels',find(chan_sel),...
      'duration', [(begsample-1)*hdr.skipfactor+1 endsample*hdr.skipfactor],...
      'skipfactor', hdr.skipfactor);
    
    d_min=[orig.ElectrodesInfo.MinDigiValue];
    d_max=[orig.ElectrodesInfo.MaxDigiValue];
    v_min=[orig.ElectrodesInfo.MinAnalogValue];
    v_max=[orig.ElectrodesInfo.MaxAnalogValue];
    
    %calculating slope (a) and ordinate (b) of the calibration
    b=double(v_min .* d_max - v_max .* d_min) ./ double(d_max - d_min);
    a=double(v_max-v_min)./double(d_max-d_min);
    
    %apply v = a*d + b to each row of the matrix
    dat=bsxfun(@plus,bsxfun(@times, double(orig.Data), a'),b');
<<<<<<< HEAD

  case 'neuroomega_mat'
    % These are MATLAB *.mat files created by the software 'Map File
    % Converter' from the original .mpx files recorded by NeuroOmega
    dat=zeros(hdr.nChans,hdr.nSamples);
    for i=1:hdr.nChans
      v=double(hdr.orig.(hdr.label{i}));
      v=v*hdr.orig.(char(strcat(hdr.label{i},'_BitResolution')));
      dat(i,:)=v(begsample:endsample); %channels sometimes have small differences in samples
    end
=======
>>>>>>> 05f1da97
    
  case {'brainvision_eeg', 'brainvision_dat', 'brainvision_seg'}
    dat = read_brainvision_eeg(filename, hdr.orig, begsample, endsample, chanindx);
    
  case 'bucn_nirs'
    dat = read_bucn_nirsdata(filename, hdr, begsample, endsample, chanindx);
    
  case 'ced_son'
    % chek the availability of the required low-level toolbox
    ft_hastoolbox('neuroshare', 1);
    % use the reading function supplied by Gijs van Elswijk
    %
    % CED ADC is done in sequence, thus the analog channels
    % do not share the same time axis. This is _ignored_ here.
    %
    % Set the READ_CED_SON parameter 'readtimestamps' to
    % 'yes' to get time axis for each data channel returned.
    % This time information can be used to do
    % a temporal realignment of the data.
    tmp = read_ced_son(filename,'readdata','yes',...
      'begsample',begsample,...
      'endsample',endsample,...
      'channels',chanindx);
    dat = cell2mat(tmp.data');
    
  case 'combined_ds'
    dat = read_combined_ds(filename, hdr, begsample, endsample, chanindx);
    
  case {'ctf_ds', 'ctf_meg4', 'ctf_res4'}
    % check that the required low-level toolbox is available
    ft_hastoolbox('ctf', 1);
    % this returns SQUIDs in T, EEGs in V, ADC's and DACS in V, HLC channels in m, clock channels in s.
    if begtrial==endtrial
      % specify selection as 3x1 vector
      trlbegsample = begsample - hdr.nSamples*(begtrial-1); % within the trial
      trlendsample = endsample - hdr.nSamples*(begtrial-1); % within the trial
      dat = getCTFdata(hdr.orig, [trlbegsample; trlendsample; begtrial], chanindx, 'T', 'double');
      dimord = 'samples_chans';
    else
      % specify selection as 1xN vector
      dat = getCTFdata(hdr.orig, [begtrial:endtrial], chanindx, 'T', 'double');
      dimord = 'samples_chans_trials';
    end
    
  case  {'ctf_old', 'read_ctf_meg4'}
    % read it using the open-source MATLAB code that originates from CTF and that was modified by the FCDC
    dat = read_ctf_meg4(datafile, hdr.orig, begsample, endsample, chanindx);
    
  case 'ctf_read_meg4'
    % check that the required low-level toolbox is available
    ft_hastoolbox('eegsf', 1);
    % read it using the CTF importer from the NIH and Darren Weber
    tmp = ctf_read_meg4(fileparts(datafile), hdr.orig, chanindx, 'all', begtrial:endtrial);
    dat = cat(3, tmp.data{:});
    % the data is shaped in a 3-D array
    dimord = 'samples_chans_trials';
    
  case 'ctf_shm'
    % contact Robert Oostenveld if you are interested in real-time acquisition on the CTF system
    % read the data from shared memory
    [dat, dimord] = read_shm_data(hdr, chanindx, begtrial, endtrial);
    
  case 'ced_spike6mat'
    dat = read_spike6mat_data(filename, 'header', hdr, 'begsample', begsample, 'endsample', endsample, 'chanindx', chanindx);
    
  case {'deymed_ini' 'deymed_dat'}
    % the data is stored in a binary *.dat file
    if isempty(hdr)
      hdr.orig = [];
    end
    dat = read_deymed_dat(datafile, hdr.orig, begsample, endsample);
    dat = dat(chanindx, :);
    
  case 'dataq_wdq'
    dat = read_wdq_data(filename, hdr.orig, begsample, endsample, chanindx);
    
  case 'eeglab_set'
    dat = read_eeglabdata(filename, 'header', hdr, 'begtrial', begtrial, 'endtrial', endtrial, 'chanindx', chanindx);
    dimord = 'chans_samples_trials';
    
  case 'eeglab_erp'
    dat = read_erplabdata(filename, 'header', hdr, 'begtrial', begtrial, 'endtrial', endtrial, 'chanindx', chanindx);
    dimord = 'chans_samples_trials';
    
  case 'emotiv_mat'
    % This is a MATLAB *.mat file that is created using the Emotiv MATLAB
    % example code. It contains a 25xNsamples matrix and some other stuff.
    dat = hdr.orig.data_eeg';
    dat = dat(chanindx, begsample:endsample);
    
  case {'egi_egia', 'egi_egis'}
    dat = read_egis_data(filename, hdr, begtrial, endtrial, chanindx);
    dimord = 'chans_samples_trials';
    
  case 'egi_sbin'
    if (bitand(hdr.orig.header_array(1),1) == 0) && ~((hdr.orig.header_array(14)==0) && (hdr.orig.header_array(15) > 1)),
      %unsegmented data contains only 1 trial, don't read the whole file
      dat = read_sbin_data(filename, hdr, begsample, endsample, chanindx);
      requestsamples = 0;
    else
      %segmented data
      dat = read_sbin_data(filename, hdr, begtrial, endtrial, chanindx);
    end
    dimord = 'chans_samples_trials';
    
  case {'egi_mff_v1' 'egi_mff'} % this is currently the default
    
    % The following represents the code that was written by Ingrid, Robert
    % and Giovanni to get started with the EGI mff dataset format. It might
    % not support all details of the file formats.
    % An alternative implementation has been provided by EGI, this is
    % released as fieldtrip/external/egi_mff and referred further down in
    % this function as 'egi_mff_v2'.
    
    % check if requested data contains multiple epochs and not segmented. If so, give error
    if isfield(hdr.orig.xml,'epochs') && length(hdr.orig.xml.epochs) > 1
      if hdr.nTrials ==1
        data_in_epoch = zeros(1,length(hdr.orig.xml.epochs));
        for iEpoch = 1:length(hdr.orig.xml.epochs)
          begsamp_epoch = hdr.orig.epochdef(iEpoch,1);
          endsamp_epoch = hdr.orig.epochdef(iEpoch,2);
          data_in_epoch(iEpoch) = length(intersect(begsamp_epoch:endsamp_epoch,begsample:endsample));
        end
        if sum(data_in_epoch>1) > 1
          ft_warning('The requested segment from %i to %i is spread out over multiple epochs with possibly discontinuous boundaries', begsample, endsample);
        end
      end
    end
    
    % read in data in different signals
    binfiles = dir(fullfile(filename, 'signal*.bin'));
    if isempty(binfiles)
      ft_error('FieldTrip:read_mff_header:nobin', ['could not find any signal.bin in ' filename_mff ])
    end
    % determine which channels are in which signal
    for iSig = 1:length(hdr.orig.signal)
      if iSig == 1
        chan2sig_ind(1:hdr.orig.signal(iSig).blockhdr(1).nsignals(1)) = iSig;
      else
        chan2sig_ind(end+1:end+1+hdr.orig.signal(iSig).blockhdr(1).nsignals(1)) = iSig;
      end
    end
    for iSig = 1:length(hdr.orig.signal)
      % adjust chanindx to match with current signal
      [dum1, dum2, chanind_sig] = intersect(chanindx, find(chan2sig_ind==iSig));
      if isempty(chanind_sig)
        % no channels requested from current signal
      else
        blockhdr = hdr.orig.signal(iSig).blockhdr;
        signalname = binfiles(iSig).name;
        fullsignalname = fullfile(filename, signalname);
        
        % the number of samples per block can be different
        % assume that all channels have the same sampling frequency and number of samples per block
        nsamples = zeros(size(blockhdr));
        for i=1:length(blockhdr)
          nsamples(i) = blockhdr(i).nsamples(1);
        end
        
        cumsamples = cumsum(nsamples);
        begblock = find(begsample<=cumsamples, 1, 'first');
        endblock = find(endsample<=cumsamples, 1, 'first');
        datsig = read_mff_bin(fullsignalname, begblock, endblock, chanind_sig);
        
        % concatenate in a matrix
        if exist('dat', 'var')
          dat{length(dat)+1} = cell2mat(datsig(:,:));
        else
          dat{1} = cell2mat(datsig(:,:));
        end
        % select the desired samples from the concatenated blocks
        if begblock==1
          prevsamples = 0;
        else
          prevsamples = cumsamples(begblock-1);
        end
        begsel = begsample-prevsamples;
        endsel = endsample-prevsamples;
        dat{end} = dat{end}(:,begsel:endsel);
      end
    end
    % concat signals
    dat = cat(1,dat{:});
    
    if hdr.nTrials > 1
      dat2=zeros(hdr.nChans,hdr.nSamples,hdr.nTrials);
      for i=1:hdr.nTrials
        dat2(:,:,i)=dat(:,hdr.orig.epochdef(i,1):hdr.orig.epochdef(i,2));
      end
      dat=dat2;
    end
    
  case 'egi_mff_v2'
    % ensure that the EGI_MFF toolbox is on the path
    ft_hastoolbox('egi_mff', 1);
    % ensure that the JVM is running and the jar file is on the path
    %%%%%%%%%%%%%%%%%%%%%%
    %workaround for MATLAB bug resulting in global variables being cleared
    globalTemp=cell(0);
    globalList=whos('global');
    varList=whos;
    for i=1:length(globalList)
      eval(['global ' globalList(i).name ';']);
      eval(['globalTemp{end+1}=' globalList(i).name ';']);
    end
    %%%%%%%%%%%%%%%%%%%%%%
    
    mff_setup;
    
    %%%%%%%%%%%%%%%%%%%%%%
    %workaround for MATLAB bug resulting in global variables being cleared
    varNames={varList.name};
    for i=1:length(globalList)
      eval([globalList(i).name '=globalTemp{i};']);
      if ~any(strcmp(globalList(i).name,varNames)) %was global variable originally out of scope?
        eval(['clear ' globalList(i).name ';']); %clears link to global variable without affecting it
      end
    end
    clear globalTemp globalList varNames varList;
    %%%%%%%%%%%%%%%%%%%%%%
    
    if isunix && filename(1)~=filesep
      % add the full path to the dataset directory
      filename = fullfile(pwd, filename);
    elseif ispc && filename(2)~=':'
      % add the full path, including drive letter
      filename = fullfile(pwd, filename);
    end
    % pass the header along to speed it up, it will be read on the fly in case it is empty
    dat = read_mff_data(filename, 'sample', begsample, endsample, chanindx, hdr);
    
  case 'edf'
    % this reader is largely similar to the one for bdf
    % it uses a mex file for reading the 16 bit data
    dat = read_edf(filename, hdr, begsample, endsample, chanindx);
    
  case 'eep_avr'
    % check that the required low-level toolbos ix available
    ft_hastoolbox('eeprobe', 1);
    dat = read_eep_avr(filename);
    dat = dat.data(chanindx,begsample:endsample);       % select the desired channels and samples
    
  case 'eep_cnt'
    % check that the required low-level toolbos ix available
    ft_hastoolbox('eeprobe', 1);
    dat = read_eep_cnt(filename, begsample, endsample);
    dat = dat.data(chanindx,:);                         % select the desired channels
    
  case 'eyelink_asc'
    if isfield(hdr.orig, 'dat')
      % this is inefficient, since it keeps the complete data in memory
      % but it does speed up subsequent read operations without the user
      % having to care about it
      asc = hdr.orig;
    else
      asc = read_eyelink_asc(filename);
    end
    dat = asc.dat(chanindx,begsample:endsample);
    
  case 'fcdc_buffer'
    % read from a networked buffer for realtime analysis
    [host, port] = filetype_check_uri(filename);
    
    if blocking
      nsamples  = endsample; % indices should be zero-offset
      nevents   = 0;         % disable waiting for events
      available = buffer_wait_dat([nsamples nevents timeout], host, port);
      if available.nsamples<nsamples
        ft_error('buffer timed out while waiting for %d samples', nsamples);
      end
    end
    
    dat = buffer('get_dat', [begsample-1 endsample-1], host, port);  % indices should be zero-offset
    dat = dat.buf(chanindx,:);                                       % select the desired channels
    
  case 'fcdc_buffer_offline'
    % read from a offline FieldTrip buffer data files
    dat = read_buffer_offline_data(datafile, hdr, [begsample endsample]);
    if ~isequal(chanindx(:)', 1:hdr.nChans)
      dat = dat(chanindx,:);  % select the desired channels
    end
    
  case 'fcdc_matbin'
    % multiplexed data in a *.bin file, accompanied by a MATLAB file containing the header
    offset        = begsample-1;
    numsamples    = endsample-begsample+1;
    if isfield(hdr, 'precision')
      sampletype  = hdr.precision;
    else
      sampletype  = 'double'; %original format without precision info in hdr is always in double
    end
    if strcmp(sampletype, 'single')
      samplesize  = 4;
    elseif strcmp(sampletype, 'double')
      samplesize  = 8;
    end
    [fid,message] = fopen(datafile,'rb','ieee-le');
    % jump to the desired data
    fseek(fid, offset*samplesize*hdr.nChans, 'cof');
    % read the desired data
    if length(chanindx)==1
      % read only one channel
      fseek(fid, (chanindx-1)*samplesize, 'cof');                                  % seek to begin of channel
      dat = fread(fid, numsamples, ['1*' sampletype], (hdr.nChans-1)*samplesize)'; % read one channel, skip the rest
    else
      % read all channels
      dat = fread(fid, [hdr.nChans, numsamples], sampletype);
    end
    fclose(fid);
    if length(chanindx)==1
      % only one channel was selected, which is managed by the code above
      % nothing to do
    elseif ~isequal(chanindx(:)', 1:hdr.nChans)
      dat = dat(chanindx,:);  % select the desired channels
    else
      % all channels have been selected
      % nothing to do
    end
    
  case 'fcdc_mysql'
    % check that the required low-level toolbox is available
    ft_hastoolbox('mysql', 1);
    % read from a MySQL server listening somewhere else on the network
    db_open(filename);
    if db_blob
      ft_error('not implemented');
    else
      for i=begtrial:endtrial
        s = db_select('fieldtrip.data', {'nChans', 'nSamples', 'data'}, i);
        dum{i-begtrial+1} = mxDeserialize(s.data);
      end
      dat = zeros(length(chanindx), s.nSamples, endtrial-begtrial+1);
      for i=begtrial:endtrial
        dat(:,:,i-begtrial+1) = dum{i-begtrial+1}(chanindx,:);
      end
      dimord = 'chans_samples_trials';
    end
    
  case 'gdf'
    % this requires the biosig toolbox
    ft_hastoolbox('BIOSIG', 1);
    
    % In the case that the gdf files are written by one of the FieldTrip
    % realtime applications, such as biosig2ft, the gdf recording can be
    % split over multiple 1GB files. The sequence of files is then
    %   filename.gdf   <- this is the one that should be specified as the filename/dataset
    %   filename_1.gdf
    %   filename_2.gdf
    %   ...
    
    [p, f, x] = fileparts(filename);
    if exist(sprintf('%s_%d%s', fullfile(p, f), 1, x), 'file')
      % there are multiple files, count the number of additional files (excluding the first one)
      fileset = {filename};
      count = 0;
      while exist(sprintf('%s_%d%s', fullfile(p, f), count+1, x), 'file')
        fileset{end+1} = sprintf('%s_%d%s', fullfile(p, f), count+1, x);
        count = count+1;
      end
      
      % determine which parts have to be read from which file
      nSamples = [hdr.orig.nSamples] .* [hdr.orig.nTrials];
      fileBegSample = [0 cumsum(nSamples(1:end-1))]+1;
      fileEndSample = cumsum(nSamples);
      
      dat = cell(1,length(fileset));
      for i=1:length(fileset)
        if begsample<=fileEndSample(i) && endsample>=fileBegSample(i)
          % read a piece of data from this file
          thisBegSample = begsample - fileBegSample(i) + 1;
          thisEndSample = endsample - fileBegSample(i) + 1;
          thisBegSample = max(1,           thisBegSample);
          thisEndSample = min(nSamples(i), thisEndSample);
          dat{i} = read_biosig_data(fileset{i}, hdr.orig(i), thisBegSample, thisEndSample, chanindx);
        else
          dat{i} = zeros(length(chanindx),0);
        end
      end
      % concatenate the data from the different files
      dat = cat(2, dat{:});
      
    else
      % there is only a single file
      dat = read_biosig_data(filename, hdr, begsample, endsample, chanindx);
    end
    
  case 'gtec_hdf5'
    % check that the required low-level toolbox is available
    ft_hastoolbox('gtec', 1);
    % there is only a precompiled *.p reader that reads the whole file at once
    if isfield(hdr, 'orig')
      orig = hdr.orig;
    else
      orig = ghdf5read(filename);
    end
    dat = orig.RawData.Samples(chanindx, begsample:endsample);
    dimord = 'chans_samples';
    
  case 'gtec_mat'
    if isfield(hdr, 'orig')
      % these are remembered in the hdr.orig field for fast reading of subsequent segments
      log   = hdr.orig.log;
      names = hdr.orig.names;
    else
      % this is a simple MATLAB format, it contains a log and a names variable
      tmp = load(headerfile);
      log   = tmp.log;
      names = tmp.names;
    end
    dat = log(chanindx, begsample:endsample);
    dimord = 'chans_samples';
    
  case {'homer_nirs'}
    % Homer files are MATLAB files in disguise
    orig = load(filename, '-mat');
    dat = orig.d(begsample:endsample, chanindx);
    dimord = 'samples_chans';
    
  case 'itab_raw'
    if any(hdr.orig.data_type==[0 1 2])
      % big endian
      fid = fopen(datafile, 'rb', 'ieee-be');
    elseif any(hdr.orig.data_type==[3 4 5])
      % little endian
      fid = fopen(datafile, 'rb', 'ieee-le');
    else
      ft_error('unsuppported data_type in itab format');
    end
    
    % skip the ascii header
    fseek(fid, hdr.orig.start_data, 'bof');
    
    if any(hdr.orig.data_type==[0 3])
      % short
      fseek(fid, (begsample-1)*hdr.orig.nchan*2, 'cof');
      dat = fread(fid, [hdr.orig.nchan endsample-begsample+1], 'int16');
    elseif any(hdr.orig.data_type==[1 4])
      % long
      fseek(fid, (begsample-1)*hdr.orig.nchan*4, 'cof');
      dat = fread(fid, [hdr.orig.nchan endsample-begsample+1], 'int32');
    elseif any(hdr.orig.data_type==[2 5])
      % float
      fseek(fid, (begsample-1)*hdr.orig.nchan*4, 'cof');
      dat = fread(fid, [hdr.orig.nchan endsample-begsample+1], 'float');
    else
      ft_error('unsuppported data_type in itab format');
    end
    % these are the channels that are visible to FieldTrip
    chansel = 1:hdr.orig.nchan;
    tmp = [hdr.orig.ch(chansel).calib];
    tmp = tmp(:);
    tmp(tmp==0) = 1;
    dat = dat ./ tmp(:,ones(1,size(dat,2)));
    % select the subset of visible channels that the user requested
    if ~isequal(chanindx(:)', 1:hdr.nChans)
      dat = dat(chanindx,:);  % select the desired channels
    end
    
  case 'jaga16'
    fid = fopen(filename, 'r');
    fseek(fid, hdr.orig.offset + (begtrial-1)*hdr.orig.packetsize, 'bof');
    buf = fread(fid, (endtrial-begtrial+1)*hdr.orig.packetsize/2, 'uint16');
    fclose(fid);
    % the packet is 1396 bytes with timestamp or 1388 without
    packet = jaga16_packet(buf, hdr.orig.packetsize==1396);
    % Our amplifier was rated as +/- 5mV input signal range, and we use 16
    % bit ADC.  However when we actually measured the signal range in our
    % device the input range can go as high as +/- 6 mV.  In this case our
    % bit resolution is about 0.2uV/bit. (instead of 0.16uV/bit)
    calib  = 0.2;
    dat    = calib * packet.dat;
    dimord = 'chans_samples';
    
  case {'manscan_mb2', 'manscan_mbi'}
    [p, f, x] = fileparts(filename);
    filename  = fullfile(p, [f, '.mb2']);
    trlind = [];
    if isfield(hdr.orig, 'epochs') && ~isempty(hdr.orig.epochs)
      for i = 1:numel(hdr.orig.epochs)
        trlind = [trlind i*ones(1, diff(hdr.orig.epochs(i).samples) + 1)];
      end
      if checkboundary && (trlind(begsample)~=trlind(endsample))
        ft_error('requested data segment extends over a discontinuous trial boundary');
      end
    else
      trlind = ones(1, hdr.nSamples);
    end
    
    iEpoch = unique(trlind(begsample:endsample));
    sfid = fopen(filename, 'r');
    dat  = zeros(hdr.nChans, endsample - begsample + 1);
    for i = 1:length(iEpoch)
      dat(:, trlind(begsample:endsample) == iEpoch(i)) =...
        in_fread_manscan(hdr.orig, sfid, iEpoch(i), ...
        [sum(trlind==iEpoch(i) & (1:length(trlind))<begsample) ...
        sum(trlind==iEpoch(i) & (1:length(trlind))<=endsample)-1]);
    end
    dat = dat(chanindx, :);
    
  case 'mega_neurone'
    % this is fast but memory inefficient, since the header contains all data and events
    if isfield(hdr.orig, 'data')
      NEURONE = hdr.orig;
    else
      % ensure that this external toolbox is on the path
      ft_hastoolbox('neurone', 1);
      if filename(end)~=filesep
        % it should end with a slash
        filename = [filename filesep];
      end
      NEURONE = readneurone(filename);
    end
    dat = NEURONE.data(chanindx, begsample:endsample);
    dimord = 'chans_samples';
    
  case 'micromed_trc'
    dat = read_micromed_trc(filename, begsample, endsample);
    if ~isequal(chanindx(:)', 1:hdr.nChans)
      dat = dat(chanindx,:);  % select the desired channels
    end
    dimord = 'chans_samples';
    
  case {'mpi_ds', 'mpi_dap'}
    [hdr, dat] = read_mpi_ds(filename);
    dat = dat(chanindx, begsample:endsample); % select the desired channels and samples
  case 'nervus_eeg'
    hdr = read_nervus_header(filename);
    %Nervus usually has discontinuous EEGs, e.g. pauses in clinical
    %recordings. The code currently concatenates these trials.
    %We could set this up as separate "trials" later.
    %We could probably add "boundary events" in EEGLAB later
    dat = zeros(0,size(hdr.orig.Segments(1).chName,2));
    for segment=1:size(hdr.orig.Segments,2);
      range = [1 hdr.orig.Segments(segment).sampleCount];
      datseg = read_nervus_data(hdr.orig,segment, range, chanindx);
      dat = cat(1,dat,datseg);
    end
    dimord = 'samples_chans';
  case 'neuroscope_bin'
    switch hdr.orig.nBits
      case 16
        precision = 'int16';
      case 32
        precision = 'int32';
      otherwise
        ft_error('unknown precision');
    end
    dat     = LoadBinary(filename, 'frequency', hdr.Fs, 'offset', begsample-1, 'nRecords', endsample-begsample, 'nChannels', hdr.orig.nChannels, 'channels', chanindx, 'precision', precision).';
    scaling = hdr.orig.voltageRange/hdr.orig.amplification/(2^hdr.orig.nBits); % scale to S.I. units, i.e. V
    dat     = scaling.*dat;
    
  case 'netmeg'
    % the data is in the same NetCDF file as the header and is cached in the header structure
    dat = hdr.orig.Var.waveforms;
    dat = dat(:,:,chanindx);
    % at the bottom of ft_read_data there is a general handling of the permuting and reshaping
    dimord = 'trials_samples_chans';
    
  case 'neuralynx_dma'
    dat = read_neuralynx_dma(filename, begsample, endsample, chanindx);
    
  case 'neuralynx_sdma'
    dat = read_neuralynx_sdma(filename, begsample, endsample, chanindx);
    
  case 'neuralynx_ncs'
    NRecords  = hdr.nSamples/512;
    begrecord = ceil(begsample/512);
    endrecord = ceil(endsample/512);
    % read the records that contain the desired samples
    ncs = read_neuralynx_ncs(filename, begrecord, endrecord);
    % cut out the desired samples
    begsample = begsample - (begrecord-1)*512;
    endsample = endsample - (begrecord-1)*512;
    if istrue(timestamp)
      ncs.dat = cast(ncs.dat, class(ncs.TimeStamp));
      d = ncs.TimeStamp(2:end)-ncs.TimeStamp(1:end-1);
      medianTimestampPerBlock  = median(double(d)); % to avoid influence of the gaps
      TimestampPerSample       = medianTimestampPerBlock/512; % divide by known block size
      cls = class(ncs.TimeStamp);
      % replace the data with the timestamp of each sample
      for i=1:512
        ncs.dat(i,:) = ncs.TimeStamp + cast((i-1)*TimestampPerSample,cls);
      end
    end
    % this selects samples and also reshape the data from 512*Nrecords into a linear array (row)
    dat = ncs.dat(begsample:endsample);
    dat = dat(:)';
    
  case 'neuralynx_nse'
    % read all records
    nse = read_neuralynx_nse(filename);
    % convert timestamps to samples
    sample = round((nse.TimeStamp - hdr.FirstTimeStamp)./hdr.TimeStampPerSample + 1);
    % select the timestamps that are between begin and endsample
    sample = sample(sample>=begsample & sample<=endsample) - begsample + 1;
    dat = zeros(1,endsample-begsample+1);
    dat(sample) = 1;
    
  case 'neuralynx_nte'
    % read all records
    nte = read_neuralynx_nte(filename);
    % convert timestamps to samples
    sample = round((nte.TimeStamp - hdr.FirstTimeStamp)./hdr.TimeStampPerSample + 1);
    % select the timestamps that are between begin and endsample
    sample = sample(sample>=begsample & sample<=endsample) - begsample + 1;
    dat = zeros(1,endsample-begsample+1);
    dat(sample) = 1;
    
  case {'neuralynx_ttl', 'neuralynx_tsl', 'neuralynx_tsh'}
    % single channel files
    dat = read_neuralynx_ttl(filename, begsample, endsample);
    
  case 'neuralynx_bin'
    % single channel files
    dat = read_neuralynx_bin(filename, begsample, endsample);
    
  case 'neuralynx_ds'
    dat = read_neuralynx_ds(filename, hdr, begsample, endsample, chanindx);
    
  case 'neuralynx_cds'
    dat = read_neuralynx_cds(filename, hdr, begsample, endsample, chanindx);
    
  case 'nexstim_nxe'
    dat = read_nexstim_nxe(filename, begsample, endsample, chanindx);
    
  case 'nihonkohden_m00'
    if isfield(hdr, 'dat')
      % this is inefficient, since it keeps the complete data in memory
      % but it does speed up subsequent read operations without the user
      % having to care about it
      dat = hdr.dat;
    else
      dat = read_nihonkohden_m00(filename, begsample, endsample);
    end
    dat = dat(chanindx,begsample:endsample);
    
  case 'ns_avg'
    % NeuroScan average data
    orig = read_ns_avg(filename);
    dat  = orig.data(chanindx, begsample:endsample);
    
  case {'ns_cnt' 'ns_cnt16', 'ns_cnt32'}
    ft_hastoolbox('eeglab', 1);
    % Neuroscan continuous data
    sample1    = begsample-1;
    ldnsamples = endsample-begsample+1; % number of samples to read
    if sample1<0
      ft_error('begin sample cannot be for the beginning of the file');
    end
    % the hdr.nsdf was the initial FieldTrip hack to get 32 bit support, now it is realized using a extended dataformat string
    if     isfield(hdr, 'nsdf') && hdr.nsdf==16
      dataformat = 'ns_cnt16';
    elseif isfield(hdr, 'nsdf') && hdr.nsdf==32
      dataformat = 'ns_cnt32';
    end
    
    if strcmp(dataformat, 'ns_cnt')
      tmp = loadcnt(filename, 'sample1', sample1, 'ldnsamples', ldnsamples); % let loadcnt figure it out
    elseif strcmp(dataformat, 'ns_cnt16')
      tmp = loadcnt(filename, 'sample1', sample1, 'ldnsamples', ldnsamples, 'dataformat', 'int16');
    elseif strcmp(dataformat, 'ns_cnt32')
      tmp = loadcnt(filename, 'sample1', sample1, 'ldnsamples', ldnsamples, 'dataformat', 'int32');
    end
    dat = tmp.data(chanindx,:);
    
  case 'ns_eeg'
    % Neuroscan epoched file
    tmp       = read_ns_eeg(filename, begtrial:endtrial);
    siz       = [(endtrial-begtrial+1) hdr.nChans hdr.nSamples];
    dat       = reshape(tmp.data, siz); % ensure 3-D array
    dat       = dat(:,chanindx,:);      % select channels
    dimord    = 'trials_chans_samples'; % selection using begsample and endsample will be done later
    
  case 'neuromag_maxfilterlog'
    log = hdr.orig;
    dat = [
      log.t(:)'
      log.e(:)'
      log.g(:)'
      log.v(:)'
      log.r(:)'
      log.d(:)'
      ];
    for i=1:length(log.hpi)
      dat = cat(1, dat, log.hpi{i});
    end
    dat = dat(chanindx, begsample:endsample);
    dimord = 'chans_samples';
    
  case {'neuromag_fif' 'neuromag_mne'}
    % check that the required low-level toolbox is available
    ft_hastoolbox('mne', 1);
    if (hdr.orig.iscontinuous)
      dat = fiff_read_raw_segment(hdr.orig.raw,begsample+hdr.orig.raw.first_samp-1,endsample+hdr.orig.raw.first_samp-1,chanindx);
      dimord = 'chans_samples';
    elseif (hdr.orig.isepoched)
      data = permute(hdr.orig.epochs.data, [2 3 1]);  % Chan X Sample X Trials
      if requesttrials
        dat = data(chanindx, :, begtrial:endtrial);
      else
        dat = data(chanindx, begsample:endsample);  % reading over boundaries
      end
    elseif (hdr.orig.isaverage)
      assert(isfield(hdr.orig, 'evoked'), '%s does not contain evoked data', filename);
      dat = cat(2, hdr.orig.evoked.epochs);            % concatenate all epochs, this works both when they are of constant or variable length
      if checkboundary
        trialnumber = [];
        for i = 1:numel(hdr.orig.evoked)
          trialnumber = [trialnumber i*ones(size(hdr.orig.evoked(i).times))];
        end
        if trialnumber(begsample) ~= trialnumber(endsample)
          ft_error('requested data segment extends over a discontinuous trial boundary');
        end
      end
      dat = dat(chanindx, begsample:endsample);        % select the desired channels and samples
      dimord = 'chans_samples';
    end
    
  case 'neuromag_mex'
    % check that the required low-level toolbox is available
    ft_hastoolbox('meg-pd', 1);
    begtime = (begsample-1)/hdr.Fs;
    begepoch = floor((begsample-1)/hdr.nSamples) + 1;
    endepoch = floor((endsample-1)/hdr.nSamples) + 1;
    rawdata('any',filename);
    rawdata('goto', begtime);
    dat = [];
    for i=begepoch:endepoch
      [buf, status] = rawdata('next');
      if ~strcmp(status, 'ok')
        ft_error('error reading selected data from fif-file');
      else
        dat(:,((i-begepoch)*hdr.nSamples+1):((i-begepoch+1)*hdr.nSamples)) = buf(chanindx,:);
      end
    end
    rawdata('close');
    begsample = begsample - (begepoch-1)*hdr.nSamples;  % correct for the number of bytes that were skipped
    endsample = endsample - (begepoch-1)*hdr.nSamples;  % correct for the number of bytes that were skipped
    dat = dat(:, begsample:endsample);
    
  case 'neuroomega_mat'
    % These are MATLAB *.mat files created by the software 'Map File
    % Converter' from the original .mpx files recorded by NeuroOmega
    dat=zeros(hdr.nChans,endsample - begsample + 1);
    for i=1:hdr.nChans
      v=double(hdr.orig.(hdr.label{i}));
      v=v*hdr.orig.(char(strcat(hdr.label{i},'_BitResolution')));
      dat(i,:)=v(begsample:endsample); %channels sometimes have small differences in samples
    end
    
  case {'neurosim_ds' 'neurosim_signals'}
    [hdr, dat] = read_neurosim_signals(filename);
    if endsample>size(dat,2)
      ft_warning('Simulation was not completed, reading in part of the data')
      endsample=size(dat,2);
    end
    dat = dat(chanindx,begsample:endsample);
    
  case 'neurosim_evolution'
    [hdr, dat] = read_neurosim_evolution(filename);
    if endsample>size(dat,2)
      ft_warning('Simulation was not completed, reading in part of the data')
      endsample=size(dat,2);
    end
    dat = dat(chanindx,begsample:endsample);
    
  case 'neurosim_spikes'
    ft_warning('Reading Neurosim spikes as continuous data, for better memory efficiency use spike structure provided by ft_read_spike instead.');
    spike = ft_read_spike(filename);
    cfg          = [];
    cfg.trialdef.triallength = inf;
    cfg.trialfun = 'ft_trialfun_general';
    cfg.trlunit='samples'; %ft_trialfun_general gives us samples, not timestamps
    
    cfg.datafile=filename;
    cfg.hdr = ft_read_header(cfg.datafile);
    ft_warning('off','FieldTrip:ft_read_event:unsupported_event_format')
    cfg = ft_definetrial(cfg);
    ft_warning('on','FieldTrip:ft_read_event:unsupported_event_format')
    spiketrl = ft_spike_maketrials(cfg,spike);
    
    dat=ft_checkdata(spiketrl,'datatype', 'raw', 'fsample', spiketrl.hdr.Fs);
    dat=dat.trial{1};
    
  case 'nmc_archive_k'
    dat = read_nmc_archive_k_data(filename, hdr, begsample, endsample, chanindx);
    
  case 'neuroshare' % NOTE: still under development
    % check that the required neuroshare toolbox is available
    ft_hastoolbox('neuroshare', 1);
    tmp = read_neuroshare(filename, 'readanalog', 'yes', 'chanindx', chanindx, 'begsample', begsample, 'endsample', endsample);
    dat = tmp.analog.data';
    
  case 'neuroprax_eeg'
    tmp = np_readdata(filename, hdr.orig, begsample - 1, endsample - begsample + 1, 'samples');
    dat = tmp.data(:,chanindx)';
    
  case 'oxy3'
    dat = read_artinis_oxy3(filename, hdr, begsample, endsample, chanindx);
    
  case 'plexon_ds'
    dat = read_plexon_ds(filename, hdr, begsample, endsample, chanindx);
    
  case 'plexon_ddt'
    dat = read_plexon_ddt(filename, begsample, endsample);
    dat = dat.data(chanindx,:);
    
  case {'plexon_nex' 'read_plexon_nex'} % this is the default reader for nex files
    dat = zeros(length(chanindx), endsample-begsample+1);
    for i=1:length(chanindx)
      if hdr.orig.VarHeader(chanindx(i)).Type==5
        % this is a continuous channel
        if hdr.orig.VarHeader(chanindx(i)).Count==1
          [nex, chanhdr] = read_plexon_nex(filename, 'header', hdr.orig, 'channel', chanindx(i), 'tsonly', 1);
          % the AD channel contains a single fragment
          % determine the sample offset into this fragment
          offset     = round(double(nex.ts-hdr.FirstTimeStamp)./hdr.TimeStampPerSample);
          chanbegsmp = begsample - offset;
          chanendsmp = endsample - offset;
          if chanbegsmp<1
            % the first sample of this channel is later than the beginning of the dataset
            % and we are trying to read the beginning of the dataset
            [nex, chanhdr] = read_plexon_nex(filename, 'header', hdr.orig, 'channel', chanindx(i), 'tsonly', 0, 'begsample', 1, 'endsample', chanendsmp);
            % padd the beginning of this channel with NaNs
            nex.dat = [nan(1,offset) nex.dat];
          else
            [nex, chanhdr] = read_plexon_nex(filename, 'header', hdr.orig, 'channel', chanindx(i), 'tsonly', 0, 'begsample', chanbegsmp, 'endsample', chanendsmp);
          end
          % copy the desired samples into the output matrix
          dat(i,:) = nex.dat;
        else
          % the AD channel contains multiple fragments
          [nex, chanhdr] = read_plexon_nex(filename, 'header', hdr.orig, 'channel', chanindx(i), 'tsonly', 0);
          % reconstruct the full AD timecourse with NaNs at all missing samples
          offset     = round(double(nex.ts-hdr.FirstTimeStamp)./hdr.TimeStampPerSample); % of each fragment, in AD samples
          nsample    = diff([nex.indx length(nex.dat)]);                                 % of each fragment, in AD samples
          % allocate memory to hold the complete continuous record
          cnt = nan(1, offset(end)+nsample(end));
          for j=1:length(offset)
            cntbegsmp  = offset(j)   + 1;
            cntendsmp  = offset(j)   + nsample(j);
            fragbegsmp = nex.indx(j) + 1;
            fragendsmp = nex.indx(j) + nsample(j);
            cnt(cntbegsmp:cntendsmp) = nex.dat(fragbegsmp:fragendsmp);
          end
          % copy the desired samples into the output matrix
          dat(i,:) = cnt(begsample:endsample);
        end
      elseif any(hdr.orig.VarHeader(chanindx(i)).Type==[0 1 3])
        % it is a neuron(0), event(1) or waveform(3) channel and therefore it has timestamps
        [nex, chanhdr] = read_plexon_nex(filename, 'header', hdr.orig, 'channel', chanindx(i), 'tsonly', 1);
        % convert the timestamps to samples
        sample = round(double(nex.ts - hdr.FirstTimeStamp)./hdr.TimeStampPerSample) + 1;
        % select only timestamps that are between begin and endsample
        sample = sample(sample>=begsample & sample<=endsample) - begsample + 1;
        for j=sample(:)'
          dat(i,j) = dat(i,j) + 1;
        end
      end
    end
    if any(isnan(dat(:)))
      ft_warning('data has been padded with NaNs');
    end
    
  case 'plexon_plx'
    % determine the continuous channels
    contlabel = {hdr.orig.SlowChannelHeader.Name};
    for i=1:length(contlabel)
      contlabel{i} = deblank(contlabel{i});
    end
    [contindx, contsel]  = match_str(contlabel, hdr.label(chanindx));
    
    % determine the channels with spike waveforms
    spikelabel = {hdr.orig.ChannelHeader.Name};
    for i=1:length(spikelabel)
      spikelabel{i} = deblank(spikelabel{i});
    end
    [spikeindx, spikesel] = match_str(spikelabel, hdr.label(chanindx));
    
    if (length(contindx)+length(spikeindx))<length(chanindx)
      ft_error('not all selected channels could be located in the data');
    end
    
    % allocate memory to hold all data
    dat = zeros(length(chanindx), endsample-begsample+1);
    
    % this is inefficient, since it reads all samples from each continuous channel
    % FIXME different continuous channels may start at a different timestamp
    for i=1:length(contsel)
      cont = read_plexon_plx(filename, 'header', hdr.orig, 'SlowChannelIndex', contindx(i), 'feedback', 1);
      dat(contsel(i),:) = cont(begsample:endsample);
    end
    
    % the timestamps of the spikes are in the header and do not have to be read
    for i=1:length(spikesel)
      % determine the timstamps of this channel
      sel = ([hdr.orig.DataBlockHeader.Type]==1 & [hdr.orig.DataBlockHeader.Channel]==hdr.orig.ChannelHeader(spikeindx(i)).Channel);
      tsl = [hdr.orig.DataBlockHeader(sel).TimeStamp];
      tsh = [hdr.orig.DataBlockHeader(sel).UpperByteOf5ByteTimestamp];
      ts  = timestamp_plexon(tsl, tsh); % use helper function, this returns an uint64 array
      % convert timestamps to samples
      sample = round(double(ts - hdr.FirstTimeStamp)./hdr.TimeStampPerSample + 1);
      % select only timestamps that are between begin and endsample
      sample = sample(sample>=begsample & sample<=endsample) - begsample + 1;
      for j=sample(:)'
        dat(spikesel(i),j) = dat(spikesel(i),j) + 1;
      end
    end
    
  case 'read_nex_data' % this is an alternative reader for nex files
    dat = read_nex_data(filename, hdr, begsample, endsample, chanindx);
    
  case 'riff_wave'
    dat = audioread(filename, [begsample endsample])';
    dat = dat(chanindx,:);
    
  case 'spmeeg_mat'
    dat = read_spmeeg_data(filename, 'header', hdr, 'begsample', begsample, 'endsample', endsample, 'chanindx', chanindx);
    
  case 'tmsi_poly5'
    blocksize = hdr.orig.header.SamplePeriodsPerBlock;
    begtrial = floor((begsample-1)/blocksize) + 1;
    endtrial = floor((endsample-1)/blocksize) + 1;
    dat = read_tmsi_poly5(filename, hdr.orig, begtrial, endtrial);
    offset = (begtrial-1)*blocksize;
    % select the desired samples and channels
    dat = dat(chanindx, (begsample-offset):(endsample-offset));
    
  case 'videomeg_aud'
    dat = read_videomeg_aud(filename, hdr, begsample, endsample);
    dat = dat(chanindx,:);
    
  case 'videomeg_vid'
    dat = read_videomeg_vid(filename, hdr, begsample, endsample);
    dat = dat(chanindx,:);
    
  case {'yokogawa_ave', 'yokogawa_con', 'yokogawa_raw'}
    % the data can be read with three toolboxes: Yokogawa MEG Reader, Maryland sqdread,
    % or Yokogawa MEG160 (old inofficial toolbox)
    % newest toolbox takes precedence over others.
    
    if ft_hastoolbox('yokogawa_meg_reader', 3); %stay silent if it cannot be added
      dat = read_yokogawa_data_new(filename, hdr, begsample, endsample, chanindx);
    elseif ft_hastoolbox('sqdproject', 2) % give warning if it cannot be added
      % channels are counted 0-based, samples are counted 1-based
      [dat, info] = sqdread(filename, 'channels', chanindx-1, 'samples', [begsample endsample]);
      dat = dat';
    else
      ft_hastoolbox('yokogawa', 1); % error if it cannot be added
      dat = read_yokogawa_data(filename, hdr, begsample, endsample, chanindx);
    end
    
  case 'blackrock_nsx'
    % use the NPMK toolbox for the file reading
    ft_hastoolbox('NPMK', 1);
    
    % ensure that the filename contains a full path specification,
    % otherwise the low-level function fails
    [p,f,e] = fileparts(filename);
    if ~isempty(p)
      % this is OK
    elseif isempty(p)
      filename = which(filename);
    end
    orig = openNSx(filename, 'duration', [begsample endsample], 'channels', chanindx);
    dat  = double(orig.Data);
    
  otherwise
    % attempt to run dataformat as a function
    % in case using an external read function was desired, this is where it is executed
    % if it fails, the regular unsupported error message is thrown
    try
      dat = feval(dataformat,filename, hdr, begsample, endsample, chanindx);
    catch
      if strcmp(fallback, 'biosig') && ft_hastoolbox('BIOSIG', 1)
        dat = read_biosig_data(filename, hdr, begsample, endsample, chanindx);
      else
        ft_error('unsupported data format (%s)', dataformat);
      end
    end
end % switch dataformat

if ~exist('dimord', 'var')
  dimord = 'chans_samples';  % almost all low-level readers return the data as 2D array
end

%%%%%%%%%%%%%%%%%%%%%%%%%%%%%%%%%%%%%%%%%%%%%%%%%%%%%%%%%%%%%%%%%%%%%%%%%%%%%%
% reshape the 2-D or 3-D matrix to a common order of the dimensions
%%%%%%%%%%%%%%%%%%%%%%%%%%%%%%%%%%%%%%%%%%%%%%%%%%%%%%%%%%%%%%%%%%%%%%%%%%%%%%
switch dimord
  case {'chans_samples', 'chans_samples_trials'}
    % nothing to do
  case 'samples_chans'
    dat = permute(dat, [2 1]);
    dimord = 'chans_samples';
  case 'samples_chans_trials'
    dat = permute(dat, [2 1 3]);
    dimord = 'chans_samples_trials';
  case 'trials_samples_chans'
    dat = permute(dat, [3 2 1]);
    dimord = 'chans_samples_trials';
  case 'trials_chans_samples'
    dat = permute(dat, [2 3 1]);
    dimord = 'chans_samples_trials';
  otherwise
    ft_error('unexpected dimord');
end

%%%%%%%%%%%%%%%%%%%%%%%%%%%%%%%%%%%%%%%%%%%%%%%%%%%%%%%%%%%%%%%%%%%%%%%%%%%%%%
% convert the channel data to the desired units
%%%%%%%%%%%%%%%%%%%%%%%%%%%%%%%%%%%%%%%%%%%%%%%%%%%%%%%%%%%%%%%%%%%%%%%%%%%%%%
if ~isempty(chanunit)
  if length(chanunit)~=length(chanindx)
    ft_error('the number of channel units is inconsistent with the number of channels');
  end
  
  % determine the scaling factor for each channel
  scaling = cellfun(@ft_scalingfactor, hdr.chanunit(chanindx(:)), chanunit(:));
  
  switch dimord
    case 'chans_samples'
      for i=1:length(scaling)
        dat(i,:) = scaling(i) .* dat(i,:);
      end
    case'chans_samples_trials';
      for i=1:length(scaling)
        dat(i,:,:) = scaling(i) .* dat(i,:,:);
      end
    otherwise
      ft_error('unexpected dimord');
  end % switch
end % if

%%%%%%%%%%%%%%%%%%%%%%%%%%%%%%%%%%%%%%%%%%%%%%%%%%%%%%%%%%%%%%%%%%%%%%%%%%%%%%
% convert between 3-D trial based and 2-D continuous output
%%%%%%%%%%%%%%%%%%%%%%%%%%%%%%%%%%%%%%%%%%%%%%%%%%%%%%%%%%%%%%%%%%%%%%%%%%%%%%
if requesttrials  && strcmp(dimord, 'chans_samples')
  % reformat the continuous representation into trials
  nchans   = size(dat,1);
  nsamples = hdr.nSamples;
  ntrials  = size(dat,2)/hdr.nSamples;
  if ntrials>1
    dat = reshape(dat, [nchans nsamples ntrials]); % convert into a 3-D array
  end
  
elseif requestsamples && strcmp(dimord, 'chans_samples_trials')
  % reformat the trials into a continuous representation
  nchans   = size(dat,1);
  nsamples = size(dat,2);
  ntrials  = size(dat,3);
  dat = reshape(dat, [nchans nsamples*ntrials]); % convert into a 2-D array
  % determine the selection w.r.t. the data as it is on disk
  begselection = (begtrial-1)*hdr.nSamples + 1;
  endselection = (endtrial  )*hdr.nSamples;
  % determine the selection w.r.t. the data that has been read in
  begselection2 = begsample - begselection + 1;
  endselection2 = endsample - begselection + 1;
  dat = dat(:,begselection2:endselection2);
end

if inflated
  % compressed file has been unzipped on the fly, clean up
  if strcmp(dataformat, 'brainvision_eeg')
    % delete the complete directory, including the header and marker file
    delete(fileparts(filename));
  else
    delete(filename);
  end
end

if strcmp(dataformat, 'bci2000_dat') || strcmp(dataformat, 'eyelink_asc') || strcmp(dataformat, 'gtec_mat')
  % caching for these formats is handled in the main section and in read_header
else
  % implement caching in a data independent way
  if cache && requestsamples
    % add the new segment to the cache
    % FIMXE the cache size should be limited
    cachedata.sampleinfo(end+1,:) = [begsample endsample];
    cachedata.trial{end+1} = dat;
    cachedata.time{end+1} = (1:size(dat,2))/cachedata.fsample;
  end
end<|MERGE_RESOLUTION|>--- conflicted
+++ resolved
@@ -464,19 +464,6 @@
     
     %apply v = a*d + b to each row of the matrix
     dat=bsxfun(@plus,bsxfun(@times, double(orig.Data), a'),b');
-<<<<<<< HEAD
-
-  case 'neuroomega_mat'
-    % These are MATLAB *.mat files created by the software 'Map File
-    % Converter' from the original .mpx files recorded by NeuroOmega
-    dat=zeros(hdr.nChans,hdr.nSamples);
-    for i=1:hdr.nChans
-      v=double(hdr.orig.(hdr.label{i}));
-      v=v*hdr.orig.(char(strcat(hdr.label{i},'_BitResolution')));
-      dat(i,:)=v(begsample:endsample); %channels sometimes have small differences in samples
-    end
-=======
->>>>>>> 05f1da97
     
   case {'brainvision_eeg', 'brainvision_dat', 'brainvision_seg'}
     dat = read_brainvision_eeg(filename, hdr.orig, begsample, endsample, chanindx);
