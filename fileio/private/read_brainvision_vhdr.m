--- conflicted
+++ resolved
@@ -171,82 +171,8 @@
   return
 end
 while ~feof(fid)
-<<<<<<< HEAD
-    tline = fgetl(fid);
-    if (length(tline) >= 11) && strcmp(tline(1:11),'[Impedance []')
-        chanCounter=0;
-        refCounter=0;
-        impCounter=0;
-        while chanCounter<hdr.NumberOfChannels && ~feof(fid)
-            chan_info = fgetl(fid);
-            if ~isempty(chan_info)
-                impCounter=impCounter+1;
-                [chanName,impedances] = strtok(chan_info,':');
-                spaceList=strfind(chanName,' ');
-                if ~isempty(spaceList)
-                    chanName=chanName(spaceList(end)+1:end);
-                end;
-                if strfind(chanName,'REF_')==1 %for situation where there is more than one reference
-                    refCounter=refCounter+1;
-                    hdr.impedances.refChan(refCounter)=impCounter;
-                    if ~isempty(impedances)
-                        hdr.impedances.reference(refCounter) = str2double(impedances(2:end));
-                    else
-                        hdr.impedances.reference(refCounter) = NaN;
-                    end
-                elseif strcmpi(chanName,'ref') %single reference
-                    refCounter=refCounter+1;
-                    hdr.impedances.refChan(refCounter)=impCounter;
-                    if ~isempty(impedances)
-                        hdr.impedances.reference(refCounter) = str2double(impedances(2:end));
-                    else
-                        hdr.impedances.reference(refCounter) = NaN;
-                    end
-                else
-                    chanCounter=chanCounter+1;
-                    if ~isempty(impedances)
-                        hdr.impedances.channels(chanCounter,1) = str2double(impedances(2:end));
-                    else
-                        hdr.impedances.channels(chanCounter,1) = NaN;
-                    end
-                end;
-            end;
-        end
-        if ~feof(fid)
-            tline='';
-            while ~feof(fid) && isempty(tline)
-                tline = fgetl(fid);
-            end;
-            if ~isempty(tline)
-                if strcmp(tline(1:4),'Ref:')
-                    refCounter=refCounter+1;
-                    [chanName,impedances] = strtok(tline,':');
-                    if ~isempty(impedances)
-                        hdr.impedances.reference(refCounter) = str2double(impedances(2:end));
-                    else
-                        hdr.impedances.reference(refCounter) = NaN;
-                    end
-                end
-                if strcmpi(tline(1:4),'gnd:') | strcmpi(tline(1:4),'Gnd:')
-                    [chanName,impedances] = strtok(tline,':');
-                    hdr.impedances.ground = str2double(impedances(2:end));
-                end
-            end;
-        end;
-        if ~feof(fid)
-            tline='';
-            while ~feof(fid) && isempty(tline)
-                tline = fgetl(fid);
-            end;
-            if ~isempty(tline)
-                if strcmpi(tline(1:4),'gnd:') | strcmpi(tline(1:4),'Gnd:')
-                    [chanName,impedances] = strtok(tline,':');
-                    hdr.impedances.ground = str2double(impedances(2:end));
-                end
-            end;
-=======
   tline = fgetl(fid);
-  if (length(tline) >= 9) && strcmp(tline(1:9),'Impedance')
+  if (length(tline) >= 11) && strcmp(tline(1:11),'[Impedance []')
     chanCounter=0;
     refCounter=0;
     impCounter=0;
@@ -282,7 +208,6 @@
           else
             hdr.impedances.channels(chanCounter,1) = NaN;
           end
->>>>>>> 4b0e2143
         end;
       end;
     end
