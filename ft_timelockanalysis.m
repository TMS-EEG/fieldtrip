function [timelock] = ft_timelockanalysis(cfg, data)

% FT_TIMELOCKANALYSIS computes the timelocked average ERP/ERF and optionally computes
% the covariance matrix over the specified time window.
%
% Use as
%   [timelock] = ft_timelockanalysis(cfg, data)
%
% The data should be organised in a structure as obtained from the FT_PREPROCESSING
% function. The configuration should be according to
%   cfg.channel            = Nx1 cell-array with selection of channels (default = 'all'), see FT_CHANNELSELECTION for details
%   cfg.latency            = [begin end] in seconds, or 'all', 'minperiod', 'maxperiod', 'prestim', 'poststim' (default = 'all')
%   cfg.trials             = 'all' or a selection given as a 1xN vector (default = 'all')
%   cfg.keeptrials         = 'yes' or 'no', return individual trials or average (default = 'no')
%   cfg.nanmean            = string, can be 'yes' or 'no' (default = 'yes')
%   cfg.normalizevar       = 'N' or 'N-1' (default = 'N-1')
%   cfg.covariance         = 'no' or 'yes' (default = 'no')
%   cfg.covariancewindow   = [begin end] in seconds, or 'all', 'minperiod', 'maxperiod', 'prestim', 'poststim' (default = 'all')
%   cfg.removemean         = 'yes' or 'no', for the covariance computation (default = 'yes')
%
% To facilitate data-handling and distributed computing you can use
%   cfg.inputfile   =  ...
%   cfg.outputfile  =  ...
% If you specify one of these (or both) the input data will be read from a *.mat
% file on disk and/or the output data will be written to a *.mat file. These mat
% files should contain only a single variable, corresponding with the
% input/output structure.
%
% See also FT_TIMELOCKGRANDAVERAGE, FT_TIMELOCKSTATISTICS

% Guidelines for use in an analysis pipeline:
% after FT_TIMELOCKANALYSIS you will have timelocked data - i.e., event-related
% fields (ERFs) or potentials (ERPs) - represented as the average and/or
% covariance over trials.
% This usually serves as input for one of the following functions:
%    * FT_TIMELOCKBASELINE      to perform baseline normalization
%    * FT_TIMELOCKGRANDAVERAGE  to compute the ERP/ERF average and variance over multiple subjects
%    * FT_TIMELOCKSTATISTICS    to perform parametric or non-parametric statistical tests
% Furthermore, the data can be visualised using the various plotting
% functions, including:
%    * FT_SINGLEPLOTER          to plot the ERP/ERF of a single channel or the average over multiple channels
%    * FT_TOPOPLOTER            to plot the topographic distribution over the head
%    * FT_MULTIPLOTER           to plot ERPs/ERFs in a topographical layout

% FIXME if input is one raw trial, the covariance is not computed correctly
%
% Undocumented local options:
% cfg.feedback
% cfg.preproc
%
% Deprecated options:
% cfg.blcovariance
% cfg.blcovariancewindow
% cfg.normalizevar
% cfg.normalizecov
% cfg.vartrllength

% Copyright (C) 2018, Jan-Mathijs Schoffelen
% Copyright (C) 2003-2006, Markus Bauer
% Copyright (C) 2003-2021, Robert Oostenveld
%
% This file is part of FieldTrip, see http://www.fieldtriptoolbox.org
% for the documentation and details.
%
%    FieldTrip is free software: you can redistribute it and/or modify
%    it under the terms of the GNU General Public License as published by
%    the Free Software Foundation, either version 3 of the License, or
%    (at your option) any later version.
%
%    FieldTrip is distributed in the hope that it will be useful,
%    but WITHOUT ANY WARRANTY; without even the implied warranty of
%    MERCHANTABILITY or FITNESS FOR A PARTICULAR PURPOSE.  See the
%    GNU General Public License for more details.
%
%    You should have received a copy of the GNU General Public License
%    along with FieldTrip. If not, see <http://www.gnu.org/licenses/>.
%
% $Id$

% these are used by the ft_preamble/ft_postamble function and scripts
ft_revision = '$Id$';
ft_nargin   = nargin;
ft_nargout  = nargout;

% do the general setup of the function
ft_defaults
ft_preamble init
ft_preamble debug
ft_preamble loadvar data
ft_preamble provenance data
ft_preamble trackconfig

% the ft_abort variable is set to true or false in ft_preamble_init
if ft_abort
  return
end

% check if the input data is valid for this function
data = ft_checkdata(data, 'datatype', {'raw+comp', 'raw'}, 'feedback', 'yes', 'hassampleinfo', 'yes');

% check if the input cfg is valid for this function
<<<<<<< HEAD
cfg = ft_checkconfig(cfg, 'forbidden',  {'channels', 'trial'}); % prevent accidental typos, see issue 1729
cfg = ft_checkconfig(cfg, 'forbidden',  {'normalizecov', 'normalizevar'});
=======
cfg = ft_checkconfig(cfg, 'forbidden',  {'normalizecov'});
>>>>>>> dc619887
cfg = ft_checkconfig(cfg, 'forbidden',  {'blcovariance', 'blcovariancewindow'});
cfg = ft_checkconfig(cfg, 'renamed',    {'blc', 'demean'});
cfg = ft_checkconfig(cfg, 'renamed',    {'blcwindow', 'baselinewindow'});

% set the defaults
cfg.preproc           = ft_getopt(cfg, 'preproc'          , []);
cfg.channel           = ft_getopt(cfg, 'channel'          , 'all');
cfg.latency           = ft_getopt(cfg, 'latency'          , 'all');
cfg.trials            = ft_getopt(cfg, 'trials'           , 'all', 1);
cfg.keeptrials        = ft_getopt(cfg, 'keeptrials'       , 'no');
cfg.vartrllength      = ft_getopt(cfg, 'vartrllength'     , 0);
cfg.nanmean           = ft_getopt(cfg, 'nanmean'          , 'yes');
cfg.normalizevar      = ft_getopt(cfg, 'normalizevar'     , 'N-1');
cfg.covariance        = ft_getopt(cfg, 'covariance'       , 'no');
cfg.covariancewindow  = ft_getopt(cfg, 'covariancewindow' , 'all');
cfg.removemean        = ft_getopt(cfg, 'removemean'       , 'yes');
cfg.feedback          = ft_getopt(cfg, 'feedback'         , 'text');

% create logical flags for convenience
keeptrials = istrue(cfg.keeptrials);
computecov = istrue(cfg.covariance);

% ensure that the preproc specific options are located in the cfg.preproc substructure
cfg = ft_checkconfig(cfg, 'createsubcfg',  {'preproc'});
if ~isempty(cfg.preproc)
  % preprocess the data, i.e. apply filtering, baselinecorrection, etc.
  fprintf('applying preprocessing options\n');
  if ~isfield(cfg.preproc, 'feedback')
    cfg.preproc.feedback = cfg.feedback;
  end
  data = ft_preprocessing(cfg.preproc, data);
  [cfg.preproc, data] = rollback_provenance(cfg.preproc, data);
end

% compute the covariance matrix, if requested
if computecov
  tmpcfg = keepfields(cfg, {'trials', 'channel', 'tolerance', 'showcallinfo'});
  tmpcfg.latency = cfg.covariancewindow;
  datacov = ft_selectdata(tmpcfg, data);
  % restore the provenance information
  [dum, datacov] = rollback_provenance(cfg, datacov); % not sure what to do here
  datacov      = ft_checkdata(datacov, 'datatype', 'timelock');
  
  if isfield(datacov, 'trial')
    [nrpt, nchan, ntime] = size(datacov.trial);
  else
    % if the data structure has only a single trial
    nrpt = 1;
    [nchan, ntime] = size(datacov.avg);
    datacov.trial = shiftdim(datacov.avg, -1);
    datacov       = rmfield(datacov, 'avg');
    datacov.dimord = 'rpt_chan_time';
  end
  
  % pre-allocate memory space for the covariance matrices
  if keeptrials
    covsig = nan(nrpt, nchan, nchan);
  else
    covsig = zeros(nchan, nchan);
    allsmp = 0;
  end
  
  % compute the covariance per trial
  for k = 1:nrpt
    dat    = reshape(datacov.trial(k,:,:), [nchan ntime]);
    datsmp = isfinite(dat);
    if ~all(ismember(sum(datsmp,1), [0 nchan]))
      ft_error('channel specific NaNs are not supported for covariance computation');
    end
    numsmp = sum(datsmp(1,:));
    if istrue(cfg.removemean)
      dat  = ft_preproc_baselinecorrect(dat);
      numsmp = max(numsmp-1,1);
    end
    dat(~datsmp)  = 0;
    
    if keeptrials
      covsig(k,:,:) = dat*dat'./numsmp;
    else
      covsig = covsig + dat*dat';
      allsmp = allsmp + numsmp;
      % normalisation will be done after the for-loop
    end
  end
  
  if ~keeptrials
    covsig = covsig./allsmp;
  end
end

% select trials and channels of interest
orgcfg = cfg;
tmpcfg = keepfields(cfg, {'trials', 'channel', 'tolerance', 'latency', 'showcallinfo'});
data   = ft_selectdata(tmpcfg, data);
% restore the provenance information
[cfg, data] = rollback_provenance(cfg, data);
% do not use the default option returned by FT_SELECTDATA, but the original one for this function
cfg.nanmean = orgcfg.nanmean;

% convert to a timelock structure with trials kept and NaNs for missing
% data points, when there's only a single trial in the input data
% structure, this leads to an 'avg' field, rather than a 'trial' field,
% and also the trialinfo is removed, so keep separate before conversion
if isfield(data, 'trialinfo'), trialinfo = data.trialinfo; end
data = ft_checkdata(data, 'datatype', {'timelock+comp' 'timelock'});

% whether to normalize the variance with N or N-1, see VAR
normalizewithN = strcmpi(cfg.normalizevar, 'N');

% whether nans should persist in the output or be treated as missing values
if istrue(cfg.nanmean)
  mymean = @nanmean;
  myvar  = @nanvar;
  mysum  = @nansum;
else
  mymean = @mean;
  myvar  = @var;
  mysum  = @sum;
end

if ~keeptrials && isfield(data, 'trial')
  [nrpt, nchan, ntime] = size(data.trial);
  avgmat = reshape(mymean(data.trial,1),               [nchan ntime]);
  varmat = reshape(myvar(data.trial,normalizewithN,1), [nchan ntime]);
  dofmat = reshape(sum(isfinite(data.trial),1),        [nchan ntime]);
  if normalizewithN
    % just to be sure
    varmat(dofmat<=0) = NaN;
  else
    % see https://stats.stackexchange.com/questions/4068/how-should-one-define-the-sample-variance-for-scalar-input
    % the fieldtrip/external/stats/nanvar implementation behaves differently here than Mathworks VAR and NANVAR implementations
    varmat(dofmat<=1) = NaN;
  end
elseif ~keeptrials && ~isfield(data, 'trial')
  avgmat = data.avg;
  varmat = nan(size(data.avg));
  dofmat = double(isfinite(data.avg));
elseif keeptrials && isfield(data, 'trial')
  % nothing required here
elseif keeptrials && ~isfield(data, 'trial')
  % don't know whether this is a use case
  data.trial = shiftdim(data.avg, -1);
  if exist('trialinfo', 'var')
    data.trialinfo = trialinfo;
  end
end

%%%%%%%%%%%%%%%%%%%%%%%%%%%%%%%%%%%%%%%%%%%%%%%%%%%%%%%%%%%%%%%%%%%%%%%%%%%%
% collect the results
%%%%%%%%%%%%%%%%%%%%%%%%%%%%%%%%%%%%%%%%%%%%%%%%%%%%%%%%%%%%%%%%%%%%%%%%%%%%

timelock = keepfields(data, {'time' 'grad', 'elec', 'opto', 'topo', 'topodimord', 'topolabel', 'unmixing', 'unmixingdimord', 'label'});
if ~keeptrials
  timelock.avg        = avgmat;
  timelock.var        = varmat;
  timelock.dof        = dofmat;
  timelock.dimord     = 'chan_time';
else
  timelock        = copyfields(data, timelock, {'trial' 'sampleinfo', 'trialinfo'});
  timelock.dimord = 'rpt_chan_time';
end
if computecov
  timelock.cov = covsig;
end

% do the general cleanup and bookkeeping at the end of the function
ft_postamble debug
ft_postamble trackconfig
ft_postamble previous   data
ft_postamble provenance timelock
ft_postamble history    timelock
ft_postamble savevar    timelock<|MERGE_RESOLUTION|>--- conflicted
+++ resolved
@@ -99,12 +99,8 @@
 data = ft_checkdata(data, 'datatype', {'raw+comp', 'raw'}, 'feedback', 'yes', 'hassampleinfo', 'yes');
 
 % check if the input cfg is valid for this function
-<<<<<<< HEAD
 cfg = ft_checkconfig(cfg, 'forbidden',  {'channels', 'trial'}); % prevent accidental typos, see issue 1729
-cfg = ft_checkconfig(cfg, 'forbidden',  {'normalizecov', 'normalizevar'});
-=======
 cfg = ft_checkconfig(cfg, 'forbidden',  {'normalizecov'});
->>>>>>> dc619887
 cfg = ft_checkconfig(cfg, 'forbidden',  {'blcovariance', 'blcovariancewindow'});
 cfg = ft_checkconfig(cfg, 'renamed',    {'blc', 'demean'});
 cfg = ft_checkconfig(cfg, 'renamed',    {'blcwindow', 'baselinewindow'});
